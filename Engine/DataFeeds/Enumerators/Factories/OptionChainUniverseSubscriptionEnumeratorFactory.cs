/*
 * QUANTCONNECT.COM - Democratizing Finance, Empowering Individuals.
 * Lean Algorithmic Trading Engine v2.0. Copyright 2014 QuantConnect Corporation.
 * 
 * Licensed under the Apache License, Version 2.0 (the "License"); 
 * you may not use this file except in compliance with the License.
 * You may obtain a copy of the License at http://www.apache.org/licenses/LICENSE-2.0
 * 
 * Unless required by applicable law or agreed to in writing, software
 * distributed under the License is distributed on an "AS IS" BASIS,
 * WITHOUT WARRANTIES OR CONDITIONS OF ANY KIND, either express or implied.
 * See the License for the specific language governing permissions and
 * limitations under the License.
 *
*/

using System;
using System.Collections.Generic;
using System.Linq;
using QuantConnect.Data;
using QuantConnect.Data.Market;
using QuantConnect.Data.UniverseSelection;
using QuantConnect.Interfaces;
<<<<<<< HEAD
=======
using System.Threading;
using QuantConnect.Data.Auxiliary;
>>>>>>> 391e42de

namespace QuantConnect.Lean.Engine.DataFeeds.Enumerators.Factories
{
    /// <summary>
    /// Provides an implementation of <see cref="ISubscriptionEnumeratorFactory"/> for the <see cref="OptionChainUniverse"/> in backtesting
    /// </summary>
    public class OptionChainUniverseSubscriptionEnumeratorFactory : ISubscriptionEnumeratorFactory
    {
        private readonly Func<SubscriptionRequest, IEnumerator<BaseData>, IEnumerator<BaseData>> _enumeratorConfigurator;
        private readonly bool _isLiveMode;

        private readonly IDataQueueUniverseProvider _symbolUniverse;
        private readonly ITimeProvider _timeProvider;

        private readonly MapFileResolver _mapFileResolver;
        private readonly IFactorFileProvider _factorFileProvider;

        /// <summary>
        /// Initializes a new instance of the <see cref="OptionChainUniverseSubscriptionEnumeratorFactory"/> class
        /// </summary>
        /// <param name="enumeratorConfigurator">Function used to configure the sub-enumerators before sync (fill-forward/filter/ect...)</param>
        /// <param name="mapFileResolver">Map file resolver</param>
        /// <param name="factorFileProvider">Factor file provider</param>
        public OptionChainUniverseSubscriptionEnumeratorFactory(Func<SubscriptionRequest, IEnumerator<BaseData>, IEnumerator<BaseData>> enumeratorConfigurator,
                    MapFileResolver mapFileResolver,
                    IFactorFileProvider factorFileProvider)
        {
            _isLiveMode = false;
            _enumeratorConfigurator = enumeratorConfigurator;
            _mapFileResolver = mapFileResolver;
            _factorFileProvider = factorFileProvider;

        }

        /// <summary>
        /// Initializes a new instance of the <see cref="OptionChainUniverseSubscriptionEnumeratorFactory"/> class
        /// </summary>
        /// <param name="symbolUniverse">Symbol universe provider of the data queue</param>
        public OptionChainUniverseSubscriptionEnumeratorFactory(Func<SubscriptionRequest, IEnumerator<BaseData>, IEnumerator<BaseData>> enumeratorConfigurator, 
                                                                IDataQueueUniverseProvider symbolUniverse, ITimeProvider timeProvider)
        {
            _isLiveMode = true;
            _symbolUniverse = symbolUniverse;
            _timeProvider = timeProvider;
            _enumeratorConfigurator = enumeratorConfigurator;
        }

        /// <summary>
        /// Creates an enumerator to read the specified request
        /// </summary>
        /// <param name="request">The subscription request to be read</param>
        /// <param name="dataFileProvider">Provider used to get data when it is not present on disk</param>
        /// <returns>An enumerator reading the subscription request</returns>
        public IEnumerator<BaseData> CreateEnumerator(SubscriptionRequest request, IDataFileProvider dataFileProvider)
        {
<<<<<<< HEAD
            var enumerators = GetSubscriptionConfigurations(request)
                .Select(c => new SubscriptionRequest(request, configuration: c))
                .Select(sr => _enumeratorConfigurator(request, _factory.CreateEnumerator(sr, dataFileProvider))
                );
=======
            if (_isLiveMode)
            {
                var localTime = request.StartTimeUtc.ConvertFromUtc(request.Configuration.ExchangeTimeZone);
                
                // loading the list of option contract and converting them into zip entries
                var symbols = _symbolUniverse.LookupSymbols(request.Security.Symbol.Underlying.ToString(), request.Security.Type);
                var zipEntries = symbols.Select(x => new ZipEntryName { Time = localTime, Symbol = x } as BaseData).ToList();
>>>>>>> 391e42de

                // creating trade bar builder enumerator to model underlying price change
                var underlyingEnumerator = new TradeBarBuilderEnumerator(request.Configuration.Increment, request.Security.Exchange.TimeZone, _timeProvider);

                // configuring the enumerator
                var subscriptionConfiguration = GetSubscriptionConfigurations(request).First();
                var subscriptionRequest = new SubscriptionRequest(request, configuration: subscriptionConfiguration);
                var configuredEnumerator = _enumeratorConfigurator(subscriptionRequest, underlyingEnumerator);

                return new DataQueueOptionChainUniverseDataCollectionEnumerator(request.Security.Symbol, configuredEnumerator, zipEntries);
            }
            else
            {
                var factory = new BaseDataSubscriptionEnumeratorFactory(_mapFileResolver, _factorFileProvider);

                var enumerators = GetSubscriptionConfigurations(request)
                    .Select(c => new SubscriptionRequest(request, configuration: c))
                    .Select(sr => _enumeratorConfigurator(request, factory.CreateEnumerator(sr)));

                var sync = new SynchronizingEnumerator(enumerators);
                return new OptionChainUniverseDataCollectionAggregatorEnumerator(sync, request.Security.Symbol);
            }
        }

        private IEnumerable<SubscriptionDataConfig> GetSubscriptionConfigurations(SubscriptionRequest request)
        {
            // canonical also needs underlying price data
            var config = request.Configuration;
            var underlying = config.Symbol.Underlying;
            var resolution = config.Resolution == Resolution.Tick ? Resolution.Second : config.Resolution;

            var configurations = new List<SubscriptionDataConfig>
            {
                // add underlying trade data
                new SubscriptionDataConfig(config, resolution: resolution, fillForward: true, symbol: underlying, objectType: typeof (TradeBar), tickType: TickType.Trade),
            };

            if (!_isLiveMode)
            {
                // rewrite the primary to be non-tick and fill forward
                configurations.Add(new SubscriptionDataConfig(config, resolution: resolution, fillForward: true));
            }

            return configurations;
        }
    }
}<|MERGE_RESOLUTION|>--- conflicted
+++ resolved
@@ -21,16 +21,13 @@
 using QuantConnect.Data.Market;
 using QuantConnect.Data.UniverseSelection;
 using QuantConnect.Interfaces;
-<<<<<<< HEAD
-=======
 using System.Threading;
 using QuantConnect.Data.Auxiliary;
->>>>>>> 391e42de
 
 namespace QuantConnect.Lean.Engine.DataFeeds.Enumerators.Factories
 {
     /// <summary>
-    /// Provides an implementation of <see cref="ISubscriptionEnumeratorFactory"/> for the <see cref="OptionChainUniverse"/> in backtesting
+    /// Provides an implementation of <see cref="ISubscriptionEnumeratorFactory"/> for the <see cref="OptionChainUniverse"/>
     /// </summary>
     public class OptionChainUniverseSubscriptionEnumeratorFactory : ISubscriptionEnumeratorFactory
     {
@@ -81,12 +78,6 @@
         /// <returns>An enumerator reading the subscription request</returns>
         public IEnumerator<BaseData> CreateEnumerator(SubscriptionRequest request, IDataFileProvider dataFileProvider)
         {
-<<<<<<< HEAD
-            var enumerators = GetSubscriptionConfigurations(request)
-                .Select(c => new SubscriptionRequest(request, configuration: c))
-                .Select(sr => _enumeratorConfigurator(request, _factory.CreateEnumerator(sr, dataFileProvider))
-                );
-=======
             if (_isLiveMode)
             {
                 var localTime = request.StartTimeUtc.ConvertFromUtc(request.Configuration.ExchangeTimeZone);
@@ -94,7 +85,6 @@
                 // loading the list of option contract and converting them into zip entries
                 var symbols = _symbolUniverse.LookupSymbols(request.Security.Symbol.Underlying.ToString(), request.Security.Type);
                 var zipEntries = symbols.Select(x => new ZipEntryName { Time = localTime, Symbol = x } as BaseData).ToList();
->>>>>>> 391e42de
 
                 // creating trade bar builder enumerator to model underlying price change
                 var underlyingEnumerator = new TradeBarBuilderEnumerator(request.Configuration.Increment, request.Security.Exchange.TimeZone, _timeProvider);
@@ -112,7 +102,7 @@
 
                 var enumerators = GetSubscriptionConfigurations(request)
                     .Select(c => new SubscriptionRequest(request, configuration: c))
-                    .Select(sr => _enumeratorConfigurator(request, factory.CreateEnumerator(sr)));
+                    .Select(sr => _enumeratorConfigurator(request, factory.CreateEnumerator(sr, dataFileProvider)));
 
                 var sync = new SynchronizingEnumerator(enumerators);
                 return new OptionChainUniverseDataCollectionAggregatorEnumerator(sync, request.Security.Symbol);
